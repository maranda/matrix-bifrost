--- conflicted
+++ resolved
@@ -284,11 +284,7 @@
             ).to.deep.equal({
                 msgtype: "m.text",
                 format: "org.matrix.custom.html",
-<<<<<<< HEAD
-                formatted_body: "<p><span style='font-family: Helvetica; font-size: x-large;'>hello halfshot!<\\span><\\p>",
-=======
                 formatted_body: "<p><span style='font-family: Helvetica; font-size: x-large;'>hello halfshot!</span></p>",
->>>>>>> f2d797ca
                 body: "## hello halfshot!",
             });
         });
