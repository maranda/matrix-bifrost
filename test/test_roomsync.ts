--- conflicted
+++ resolved
@@ -3,12 +3,7 @@
 import { BifrostProtocol } from "../src/bifrost/Protocol";
 import { RoomSync } from "../src/RoomSync";
 import { Deduplicator } from "../src/Deduplicator";
-<<<<<<< HEAD
-import { IRoomEntry, MROOM_TYPE_GROUP, IRemoteGroupData, MUSER_TYPE_ACCOUNT } from "../src/StoreTypes";
-=======
-import { create } from "domain";
 import { IRoomEntry, MROOM_TYPE_GROUP, IRemoteGroupData, MUSER_TYPE_ACCOUNT } from "../src/store/Types";
->>>>>>> 5ddca7d5
 import { mockStore } from "./mocks/store";
 const expect = Chai.expect;
 
