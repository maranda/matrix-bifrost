import { XmppJsInstance, XMPP_PROTOCOL } from "./XJSInstance";
import { Element, x } from "@xmpp/xml";
import { jid, JID } from "@xmpp/jid";
import { Logging, Intent } from "matrix-appservice-bridge";
import { IConfigBridge } from "../Config";
import { MessageFormatter, IBasicProtocolMessage } from "..//MessageFormatter";
import { Metrics } from "../Metrics";
import { IGatewayRoomQuery, IGatewayJoin, IUserStateChanged, IStoreRemoteUser, IUserInfo } from "../purple/PurpleEvents";
import { IGatewayRoom } from "../GatewayHandler";
import { PresenceCache } from "./PresenceCache";
import { XHTMLIM } from "./XHTMLIM";
import { BifrostRemoteUser } from "../Store";
import { StzaPresenceItem, StzaMessage, StzaMessageSubject, StzaPresenceError } from "./Stanzas";
import { IGateway } from "../purple/IGateway";

const log = Logging.get("XmppJsGateway");

const MAX_HISTORY = 100;

/**
 * This class effectively implements a MUC that sits in between the gateway interface
 * and XMPP.
 */

export class XmppJsGateway implements IGateway {
    // For storing room history, should be clipped at MAX_HISTORY per room.
    private roomHistory: Map<string, [Element]>;
    // For storing requests to be responded to, like joins
    private stanzaCache: Map<string, Element>; // id -> stanza
    private presenceCache: PresenceCache;
    // Storing every XMPP user and their anonymous.
    private roomUsers: Map<string, {[realJid: string]: string}>; // "room_name" -> {realJid: anonJid}
    private matrixRoomUsers: Map<string, {[matrixId: string]: string}>; // "room_name" -> {matrixId: anonJid}
    constructor(private xmpp: XmppJsInstance, private config: IConfigBridge) {
        this.roomHistory = new Map();
        this.stanzaCache = new Map();
        this.roomUsers = new Map();
        this.matrixRoomUsers = new Map();
        this.presenceCache = new PresenceCache(true);
    }

    public handleStanza(stanza: Element, gatewayAlias: string) {
        const delta = this.presenceCache.add(stanza);
        if (!delta) {
            log.debug("No delta");
            return;
        }
        const to = jid(stanza.attrs.to);
        const convName = `${to.local}@${to.domain}`;
        const isMucType = stanza.getChildByAttr("xmlns", "http://jabber.org/protocol/muc");
        log.info(`Handling ${stanza.name} from=${stanza.attrs.from} to=${stanza.attrs.to} for ${gatewayAlias}`);
        if (delta.changed.includes("online") && isMucType) {
            this.addStanzaToCache(stanza);
            // Gateways are special.
            this.xmpp.emit("gateway-joinroom", {
                join_id: stanza.attrs.id,
                roomAlias: gatewayAlias,
                sender: stanza.attrs.to,
                protocol_id: XMPP_PROTOCOL.id,
                room_name: `${to.local}@${to.domain}`,
            } as IGatewayJoin);
        } else if (delta.changed.includes("offline")) {
            const wasKicked = delta.status!.kick;
            let kicker;

            if (wasKicked && wasKicked.kicker) {
                kicker = `${convName}/${wasKicked.kicker}`;
            }
            this.remoteLeft(stanza);
            this.xmpp.emit("chat-user-left", {
                conv: {
                    name: convName,
                },
                account: {
                    protocol_id: XMPP_PROTOCOL.id,
                    username: "any",
                },
                sender: this.getRoomJidForRealJid(convName, stanza.attrs.from),
                state: "left",
                kicker,
                reason: wasKicked ? wasKicked.reason : delta.status!.status,
                gatewayAlias,
            } as IUserStateChanged);
        } else {
            log.debug("Nothing to do");
        }
    }

    public getRoomJidForRealJid(roomName: string, j: string) {
        return (this.roomUsers.get(`${roomName}`) || {})[j];
    }

    public addStanzaToCache(stanza: Element) {
        this.stanzaCache.set(stanza.attrs.id, stanza);
        log.debug("Added cached stanza for " + stanza.attrs.id);
    }

    public getMatrixIDForJID(j: JID) {
        const chatName = `${j.local}@${j.domain}`;
        const xmppMembers = this.roomUsers.get(chatName);
        if (xmppMembers && Object.keys(xmppMembers).find((m) => xmppMembers[m] === j.toString())) {
            // XMPP user exists for this anon jid, return false
            return false;
        }
        const members = this.matrixRoomUsers.get(chatName);
        if (!members) {
            throw Error("This room doesn't have a memberlist");
        }
        const userId = Object.keys(members).find((m) => members[m] === j.toString());
        log.debug(`Got ${userId} for ${chatName}`);
        if (userId) {
            return userId;
        }
        return false;
    }

    public getAnonIDForJID(chatName: string, j: JID) {
        return this.roomUsers.get(chatName)![j.toString()];
    }

    public sendMatrixMessage(
        chatName: string, sender: string, msg: IBasicProtocolMessage, room: IGatewayRoom, roomname: string) {
        log.info(`Sending ${msg.id} to ${chatName}`);
        const xMembers = this.getMemberJidSet(room, chatName);
        const from = xMembers[sender];
        if (!from) {
            log.error(`Cannot send ${msg.id}: No member cached.`);
            return;
        }
        const users = (this.roomUsers.get(chatName) || {});
        this.xmpp.xmppAddSentMessage(msg.id!);

        // Ensure that the html portion is XHTMLIM
        if (msg.formatted) {
            msg.formatted!.forEach((fmt) => {
                if (fmt.type === "html") {
                    fmt.body = XHTMLIM.HTMLToXHTML(fmt.body);
                }
            });
        }

        Object.keys(users).forEach((remoteJid) => {
            this.xmpp.xmppSend(new StzaMessage(from, remoteJid, msg, "groupchat"));
        });
    }

    public reflectXMPPMessage(stanza: Element) {
        Object.keys(this.roomUsers.get(stanza.attrs.to) || {}).forEach((to) => {
            stanza.attrs.to = to;
            this.xmpp.xmppWriteToStream(stanza);
        });
    }

    public reflectPM(stanza: Element) {
        const to = jid(stanza.attrs.to);
        const memberList = this.roomUsers.get(`${to.local}@${to.domain}`);
        if (!memberList) {
            throw Error("No memberlist for MUC");
        }
        stanza.attrs.from = memberList[stanza.attrs.from];
        stanza.attrs.to = Object.keys(memberList).find((m) => memberList[m] === stanza.attrs.to);
        log.info(`Reflecting PM message ${stanza.attrs.from} -> ${stanza.attrs.to}`);
        this.xmpp.xmppWriteToStream(stanza);
    }

    public sendMatrixMembership(
        chatName: string, sender: string, displayname: string, membership: "join"|"leave",
    ) {
        log.info(`Got new ${membership} for ${sender} in ${chatName}`);
        // Iterate around each joined member and add the new presence step.
        const from = `${chatName}/` + (displayname || sender);
        const users = Object.keys(this.roomUsers.get(chatName) || {});
        if (users.length === 0) {
            log.warn("No users found for gateway room!");
        }
        const memberList = this.matrixRoomUsers.get(chatName)!;
        if (membership === "join") {
            memberList[sender] = from;
        } else {
            delete memberList[sender];
        }
        this.matrixRoomUsers.set(chatName, memberList);
        let affiliation = "";
        let role = "";
        let type = "";
        if (membership === "join") {
            affiliation = "member";
            role = "participant";
        } else if (membership === "leave") {
            affiliation = "member";
            role = "none";
            type = "unavailable";
        }
        users.forEach((remoteJid) => {
            this.xmpp.xmppSend(
                new StzaPresenceItem(
                    from, remoteJid, undefined, affiliation,
                    role, false, undefined, type,
                ),
            );
        });
    }

    public sendStateChange(
        chatName: string, sender: string, type: "topic"|"name"|"avatar", room: IGatewayRoom,
    ) {
        log.info(`Got new ${type} for ${sender} in ${chatName}`);
        // Iterate around each joined member and add the new presence step.
        const users = Object.keys(this.roomUsers.get(chatName) || {});
        if (users.length === 0) {
            log.warn("No users found for gateway room!");
        }
        users.forEach((remoteJid) => {
            if (type === "topic" || type === "name") {
                this.xmpp.xmppSend(new StzaMessageSubject(chatName, remoteJid, undefined,
                    `${room.name || ""} ${room.topic ? "| " + room.topic : ""}`,
                ));
            }
        });
    }

    public getMemberJidSet(room: IGatewayRoom, chatName: string) {
        if (this.matrixRoomUsers.has(chatName)) {
            return this.matrixRoomUsers.get(chatName)!;
        }
        const set = {};
        room.membership.forEach((ev) => {
            if (ev.content.membership !== "join") { return; }
            set[ev.sender] = `${chatName}/` + (ev.content.displayname || ev.sender);
        });
        this.matrixRoomUsers.set(chatName, set);
        return set;
    }

    public async onRemoteJoin(
        err: string|null, joinId: string, room: IGatewayRoom|undefined, ownMxid: string|undefined,
    ) {
        log.debug("Handling remote join for " + joinId);
        const stanza = this.stanzaCache.get(joinId);
        this.stanzaCache.delete(joinId);
        if (!stanza) {
            log.error("Could not find stanza in cache for remoteJoin. Cannot handle");
            throw Error("Stanza for join not in cache, cannot handle");
        }
        const to = jid(stanza.attrs.to);
        const chatName = `${to.local}@${to.domain}`;

        if (err || !room) {
            const presenceStatus = this.presenceCache.getStatus(stanza.attrs.from);
            if (presenceStatus) {
                presenceStatus.online = false;
                this.presenceCache.modifyStatus(stanza.attrs.from, presenceStatus);
            }
            log.warn("Responding with an error to remote join:", err);
            // XXX: Specify the actual failure reason.
            this.xmpp.xmppSend(new StzaPresenceError(
                stanza.attrs.to, stanza.attrs.from, stanza.attrs.id,
                chatName, "cancel", "service-unavailable",
            ));
            return;
        }
        room = room!;

        const existingAnonJIDs = Object.values(this.roomUsers.get(chatName) || {}).concat(
            Object.values(this.matrixRoomUsers.get(chatName) || {}),
        );
        // Check if the nick conflicts.
        if (existingAnonJIDs.find((name) => name === stanza.attrs.from)) {
            // This name conflicts, send a conflict message.
            log.error("Conflicting nickname, not joining");
            this.xmpp.xmppSend(new StzaPresenceError(
                stanza.attrs.to, stanza.attrs.from, stanza.attrs.id,
                chatName, "cancel", "conflict",
            ));
            return;
        }

        // https://xmpp.org/extensions/xep-0045.html#order
        // 1. membership of others.
        log.debug("Emitting membership of other users");
        const xMembers = this.getMemberJidSet(room, chatName);
        // Ensure we chunk this
        let sent = 0;
        for (const sender of Object.keys(xMembers)) {
            sent++;
            log.debug(`Emitting ${sender} ${sent}/${Object.keys(xMembers).length}`);
            if (sender === ownMxid) {
                continue;
            }
            const from = xMembers[sender];

            if (sent % 100 === 0) {
                try {
                    await this.xmpp.xmppWaitForDrain(250);
                } catch (ex) {
                    log.warn("Drain didn't arrive, oh well");
                }
            }
            this.xmpp.xmppSend(
                new StzaPresenceItem(from, stanza.attrs.from, undefined, "member", "participant"),
            );
        }

        log.debug("Emitting membership of self");
        // 2. self presence
        this.xmpp.xmppSend(
            new StzaPresenceItem(stanza.attrs.to, stanza.attrs.from, undefined, undefined, undefined, true));
        this.reflectXMPPMessage(x("presence", {
                from: stanza.attrs.to,
                to: null,
                id: stanza.attrs.id,
            }, x("x", {
                    xmlns: "http://jabber.org/protocol/muc#user",
                }, [
                    x("item", {affiliation: "member", role: "participant"}),
                ]),
        ));
        // 3. Room history
        log.debug("Emitting history");
        const history = this.roomHistory.get(room.roomId) || [];
        history.forEach((e) => {
            e.attrs.to = stanza.attrs.from;
            // TODO: Add delay info to this.
            this.xmpp.xmppWriteToStream(e);
        });
        // 4. The room subject
        this.xmpp.xmppSend(new StzaMessageSubject(chatName, stanza.attrs.from, undefined,
            `${room.name || ""} ${room.topic ? "| " + room.topic : ""}`,
        ));
        // All done, now for some house cleaning.
        // Store this user so we can reconnect them on restart.
        this.xmpp.emit("store-remote-user", {
            mxId: ownMxid,
            remoteId: stanza.attrs.to,
            protocol_id: XMPP_PROTOCOL.id,
            data: {
                handle: stanza.attrs.to,
                real_jid: stanza.attrs.from,
                room_name: `${to.local}@${to.domain}`,
            },
        } as IStoreRemoteUser);
        this.addUserToRoomUsers(`${to.local}@${to.domain}`, stanza.attrs.to, stanza.attrs.from);
    }

    public reconnectRemoteUser(user: BifrostRemoteUser, room: IGatewayRoom) {
        log.info("I have been called upon to resurrect " + user.id);
        // Make sure we cache this
        this.getMemberJidSet(room, user.extraData.room_name);
        this.addUserToRoomUsers(
            user.extraData.room_name,
            user.extraData.handle,
            user.extraData.real_jid,
        );
    }

<<<<<<< HEAD
    public async getUserInfo(who: string): Promise<IUserInfo> {
        const j = jid(who);
        // const status = this.xmpp.presenceCache.getStatus(who);
        const ui: IUserInfo = {
            Nickname: j.resource || j.local,
            eventName: "meh",
            who,
            account: {
                protocol_id: "",
                username: "",
            },
        };
        return ui;
    }

    public getAvatarBuffer(uri: string, senderId: string): Promise<{ type: string; data: Buffer; }> {
        throw new Error("Method not implemented.");
=======
    private remoteLeft(stanza: Element) {
        log.info(`${stanza.attrs.from} left ${stanza.attrs.to}`);
        const to = jid(stanza.attrs.to);
        const chatName = `${to.local}@${to.domain}`;
        const anonJid = (this.roomUsers.get(chatName) || {})[stanza.attrs.from];
        if (anonJid !== stanza.attrs.to) {
            log.error(`User tried to leave room as ${stanza.attrs.to}, but they are connected as ${anonJid}`);
            return;
        }
        this.dropUserFromRoomUsers(chatName, stanza.attrs.from);
        const leaveStza = new StzaPresenceItem(
            anonJid,
            stanza.attrs.to,
            undefined,
            "member",
            "none",
            true,
            stanza.attrs.from,
        );
        this.xmpp.xmppWriteToStream(leaveStza);
        leaveStza.self = false;
        Object.keys(this.roomUsers.get(stanza.attrs.to) || {}).forEach((recipient) => {
            leaveStza.to = recipient;
            this.xmpp.xmppSend(leaveStza);
        });
>>>>>>> 774db001
    }

    private addUserToRoomUsers(roomName: string, roomJid: string, realJid: string) {
        const rUsers = (this.roomUsers.get(roomName) || {});
        rUsers[realJid] = roomJid;
        this.roomUsers.set(roomName, rUsers);
    }

    private dropUserFromRoomUsers(roomName: string, realJid: string) {
        const rUsers = (this.roomUsers.get(roomName) || {});
        delete rUsers[realJid];
        this.roomUsers.set(roomName, rUsers);
    }
}<|MERGE_RESOLUTION|>--- conflicted
+++ resolved
@@ -1,21 +1,21 @@
 import { XmppJsInstance, XMPP_PROTOCOL } from "./XJSInstance";
 import { Element, x } from "@xmpp/xml";
 import { jid, JID } from "@xmpp/jid";
-import { Logging, Intent } from "matrix-appservice-bridge";
+import { Logging } from "matrix-appservice-bridge";
 import { IConfigBridge } from "../Config";
-import { MessageFormatter, IBasicProtocolMessage } from "..//MessageFormatter";
+import { IBasicProtocolMessage } from "..//MessageFormatter";
 import { Metrics } from "../Metrics";
-import { IGatewayRoomQuery, IGatewayJoin, IUserStateChanged, IStoreRemoteUser, IUserInfo } from "../purple/PurpleEvents";
+import { IGatewayJoin, IUserStateChanged, IStoreRemoteUser, IUserInfo } from "../purple/PurpleEvents";
 import { IGatewayRoom } from "../GatewayHandler";
 import { PresenceCache } from "./PresenceCache";
 import { XHTMLIM } from "./XHTMLIM";
 import { BifrostRemoteUser } from "../Store";
-import { StzaPresenceItem, StzaMessage, StzaMessageSubject, StzaPresenceError } from "./Stanzas";
+import { StzaPresenceItem, StzaMessage, StzaMessageSubject,
+    StzaPresenceError, StzaBase, StzaPresenceKick } from "./Stanzas";
 import { IGateway } from "../purple/IGateway";
+import { GatewayMUCMembership, IGatewayMemberXmpp, IGatewayMemberMatrix } from "./GatewayMUCMembership";
 
 const log = Logging.get("XmppJsGateway");
-
-const MAX_HISTORY = 100;
 
 /**
  * This class effectively implements a MUC that sits in between the gateway interface
@@ -29,13 +29,11 @@
     private stanzaCache: Map<string, Element>; // id -> stanza
     private presenceCache: PresenceCache;
     // Storing every XMPP user and their anonymous.
-    private roomUsers: Map<string, {[realJid: string]: string}>; // "room_name" -> {realJid: anonJid}
-    private matrixRoomUsers: Map<string, {[matrixId: string]: string}>; // "room_name" -> {matrixId: anonJid}
+    private members: GatewayMUCMembership;
     constructor(private xmpp: XmppJsInstance, private config: IConfigBridge) {
         this.roomHistory = new Map();
         this.stanzaCache = new Map();
-        this.roomUsers = new Map();
-        this.matrixRoomUsers = new Map();
+        this.members = new GatewayMUCMembership();
         this.presenceCache = new PresenceCache(true);
     }
 
@@ -49,7 +47,7 @@
         const convName = `${to.local}@${to.domain}`;
         const isMucType = stanza.getChildByAttr("xmlns", "http://jabber.org/protocol/muc");
         log.info(`Handling ${stanza.name} from=${stanza.attrs.from} to=${stanza.attrs.to} for ${gatewayAlias}`);
-        if (delta.changed.includes("online") && isMucType) {
+        if ((delta.changed.includes("online") || delta.changed.includes("newdevice")) && isMucType) {
             this.addStanzaToCache(stanza);
             // Gateways are special.
             this.xmpp.emit("gateway-joinroom", {
@@ -61,21 +59,26 @@
             } as IGatewayJoin);
         } else if (delta.changed.includes("offline")) {
             const wasKicked = delta.status!.kick;
-            let kicker;
+            let kicker: string|undefined;
 
             if (wasKicked && wasKicked.kicker) {
                 kicker = `${convName}/${wasKicked.kicker}`;
             }
+            const member = this.members.getXmppMemberByRealJid(convName, stanza.attrs.from);
             this.remoteLeft(stanza);
+            if (!member) {
+                log.warn("User has gone offline, but we don't have a member for them");
+                return;
+            }
             this.xmpp.emit("chat-user-left", {
                 conv: {
                     name: convName,
                 },
                 account: {
                     protocol_id: XMPP_PROTOCOL.id,
-                    username: "any",
+                    username: convName,
                 },
-                sender: this.getRoomJidForRealJid(convName, stanza.attrs.from),
+                sender: member.anonymousJid.toString(),
                 state: "left",
                 kicker,
                 reason: wasKicked ? wasKicked.reason : delta.status!.status,
@@ -86,48 +89,38 @@
         }
     }
 
-    public getRoomJidForRealJid(roomName: string, j: string) {
-        return (this.roomUsers.get(`${roomName}`) || {})[j];
-    }
-
     public addStanzaToCache(stanza: Element) {
         this.stanzaCache.set(stanza.attrs.id, stanza);
         log.debug("Added cached stanza for " + stanza.attrs.id);
     }
 
-    public getMatrixIDForJID(j: JID) {
-        const chatName = `${j.local}@${j.domain}`;
-        const xmppMembers = this.roomUsers.get(chatName);
-        if (xmppMembers && Object.keys(xmppMembers).find((m) => xmppMembers[m] === j.toString())) {
-            // XMPP user exists for this anon jid, return false
+    public getMatrixIDForJID(chatName: string, j: JID) {
+        const user = this.members.getMemberByAnonJid<IGatewayMemberMatrix>(chatName, j.toString());
+        if (!user) {
             return false;
         }
-        const members = this.matrixRoomUsers.get(chatName);
-        if (!members) {
-            throw Error("This room doesn't have a memberlist");
-        }
-        const userId = Object.keys(members).find((m) => members[m] === j.toString());
-        log.debug(`Got ${userId} for ${chatName}`);
-        if (userId) {
-            return userId;
-        }
-        return false;
-    }
-
-    public getAnonIDForJID(chatName: string, j: JID) {
-        return this.roomUsers.get(chatName)![j.toString()];
+        log.debug(`Got ${user.matrixId} for ${chatName}`);
+        return user.matrixId;
+    }
+
+    public getAnonIDForJID(chatName: string, j: JID): string|null {
+        const member = this.members.getXmppMemberByRealJid(chatName, j.toString());
+        if (member) {
+            return member.anonymousJid.toString();
+        }
+        return null;
     }
 
     public sendMatrixMessage(
-        chatName: string, sender: string, msg: IBasicProtocolMessage, room: IGatewayRoom, roomname: string) {
+        chatName: string, sender: string, msg: IBasicProtocolMessage, room: IGatewayRoom) {
+        this.updateMatrixMemberListForRoom(chatName, room);
         log.info(`Sending ${msg.id} to ${chatName}`);
-        const xMembers = this.getMemberJidSet(room, chatName);
-        const from = xMembers[sender];
+        const from = this.members.getMatrixMemberByMatrixId(chatName, sender);
         if (!from) {
             log.error(`Cannot send ${msg.id}: No member cached.`);
             return;
         }
-        const users = (this.roomUsers.get(chatName) || {});
+        const users = this.members.getXmppMembers(chatName);
         this.xmpp.xmppAddSentMessage(msg.id!);
 
         // Ensure that the html portion is XHTMLIM
@@ -139,26 +132,77 @@
             });
         }
 
-        Object.keys(users).forEach((remoteJid) => {
-            this.xmpp.xmppSend(new StzaMessage(from, remoteJid, msg, "groupchat"));
-        });
-    }
-
-    public reflectXMPPMessage(stanza: Element) {
-        Object.keys(this.roomUsers.get(stanza.attrs.to) || {}).forEach((to) => {
-            stanza.attrs.to = to;
-            this.xmpp.xmppWriteToStream(stanza);
+        users.forEach((xmppUser) => {
+            xmppUser.devices!.forEach((device) => {
+                this.xmpp.xmppSend(new StzaMessage(
+                    from.anonymousJid.toString(),
+                    device.toString(),
+                    msg,
+                    "groupchat",
+                ));
+            });
+        });
+    }
+
+    public reflectXMPPMessage(chatName: string, stanza: Element): boolean {
+        const member = this.members.getXmppMemberByRealJid(chatName, stanza.attrs.from);
+        if (!member) {
+            log.warn(`${stanza.attrs.from} is not part of this room.`);
+            // Send the sender an error.
+            this.xmpp.xmppSend(
+                new StzaPresenceKick(
+                    stanza.attrs.to,
+                    stanza.attrs.from,
+                    "Dropped connection to the gateway, please rejoin",
+                    "Bifrost",
+                    true,
+                ),
+            );
+            return false;
+        }
+        const preserveFrom = stanza.attrs.from;
+        new Promise(() => {
+            stanza.attrs.from = member!.anonymousJid;
+            const xmppMembers = this.members.getXmppMembers(chatName);
+            xmppMembers.forEach((xmppUser) => {
+                xmppUser.devices!.forEach((device) => {
+                    stanza.attrs.to = device;
+                    this.xmpp.xmppWriteToStream(stanza);
+                });
+            });
+        }).catch((err) => {
+            log.warn("Failed to reflect XMPP message:", err);
+        });
+        stanza.attrs.from = preserveFrom;
+        return true;
+    }
+
+    public reflectXMPPStanza(chatName: string, stanza: StzaBase) {
+        const xmppMembers = this.members.getXmppMembers(chatName);
+        xmppMembers.forEach((xmppUser) => {
+            xmppUser.devices!.forEach((device) => {
+                stanza.to = device.toString();
+                this.xmpp.xmppSend(stanza);
+            });
         });
     }
 
     public reflectPM(stanza: Element) {
         const to = jid(stanza.attrs.to);
-        const memberList = this.roomUsers.get(`${to.local}@${to.domain}`);
-        if (!memberList) {
-            throw Error("No memberlist for MUC");
-        }
-        stanza.attrs.from = memberList[stanza.attrs.from];
-        stanza.attrs.to = Object.keys(memberList).find((m) => memberList[m] === stanza.attrs.to);
+        const convName = `${to.local}@${to.domain}`;
+        // This is quite easy..
+        const sender = this.members.getXmppMemberByRealJid(convName, stanza.attrs.from);
+        if (!sender) {
+            log.error("Cannot find sender in memberlist for PM");
+            return;
+        }
+        const recipient = this.members.getMemberByAnonJid<IGatewayMemberXmpp>(convName, stanza.attrs.to);
+        if (!recipient) {
+            log.error("Cannot find recipient in memberlist for PM");
+            return;
+        }
+        stanza.attrs.from = sender.anonymousJid.toString();
+        stanza.attrs.to = recipient.devices[recipient.devices.length - 1].toString();
         log.info(`Reflecting PM message ${stanza.attrs.from} -> ${stanza.attrs.to}`);
         this.xmpp.xmppWriteToStream(stanza);
     }
@@ -169,17 +213,15 @@
         log.info(`Got new ${membership} for ${sender} in ${chatName}`);
         // Iterate around each joined member and add the new presence step.
         const from = `${chatName}/` + (displayname || sender);
-        const users = Object.keys(this.roomUsers.get(chatName) || {});
+        const users = this.members.getXmppMembers(chatName);
         if (users.length === 0) {
             log.warn("No users found for gateway room!");
         }
-        const memberList = this.matrixRoomUsers.get(chatName)!;
         if (membership === "join") {
-            memberList[sender] = from;
+            this.members.addMatrixMember(chatName, sender, jid(from));
         } else {
-            delete memberList[sender];
-        }
-        this.matrixRoomUsers.set(chatName, memberList);
+            this.members.removeMatrixMember(chatName, sender);
+        }
         let affiliation = "";
         let role = "";
         let type = "";
@@ -191,13 +233,15 @@
             role = "none";
             type = "unavailable";
         }
-        users.forEach((remoteJid) => {
-            this.xmpp.xmppSend(
-                new StzaPresenceItem(
-                    from, remoteJid, undefined, affiliation,
-                    role, false, undefined, type,
-                ),
-            );
+        users.forEach((user) => {
+            user.devices!.forEach((device) => {
+                this.xmpp.xmppSend(
+                    new StzaPresenceItem(
+                        from, device.toString(), undefined, affiliation,
+                        role, false, undefined, type,
+                    ),
+                );
+            });
         });
     }
 
@@ -206,30 +250,17 @@
     ) {
         log.info(`Got new ${type} for ${sender} in ${chatName}`);
         // Iterate around each joined member and add the new presence step.
-        const users = Object.keys(this.roomUsers.get(chatName) || {});
+        const users = this.members.getXmppMembers(chatName);
         if (users.length === 0) {
             log.warn("No users found for gateway room!");
         }
-        users.forEach((remoteJid) => {
-            if (type === "topic" || type === "name") {
-                this.xmpp.xmppSend(new StzaMessageSubject(chatName, remoteJid, undefined,
-                    `${room.name || ""} ${room.topic ? "| " + room.topic : ""}`,
-                ));
-            }
-        });
-    }
-
-    public getMemberJidSet(room: IGatewayRoom, chatName: string) {
-        if (this.matrixRoomUsers.has(chatName)) {
-            return this.matrixRoomUsers.get(chatName)!;
-        }
-        const set = {};
-        room.membership.forEach((ev) => {
-            if (ev.content.membership !== "join") { return; }
-            set[ev.sender] = `${chatName}/` + (ev.content.displayname || ev.sender);
-        });
-        this.matrixRoomUsers.set(chatName, set);
-        return set;
+        if (type !== "topic" && type !== "name") {
+            return;
+        }
+        this.reflectXMPPStanza(chatName,
+            new StzaMessageSubject(chatName, "", undefined,
+            `${room.name || ""} ${room.topic ? "| " + room.topic : ""}`,
+        ));
     }
 
     public async onRemoteJoin(
@@ -242,6 +273,7 @@
             log.error("Could not find stanza in cache for remoteJoin. Cannot handle");
             throw Error("Stanza for join not in cache, cannot handle");
         }
+        const from = jid(stanza.attrs.from);
         const to = jid(stanza.attrs.to);
         const chatName = `${to.local}@${to.domain}`;
 
@@ -261,34 +293,56 @@
         }
         room = room!;
 
-        const existingAnonJIDs = Object.values(this.roomUsers.get(chatName) || {}).concat(
-            Object.values(this.matrixRoomUsers.get(chatName) || {}),
+        // Check if the nick conflicts.
+        const existingMember = this.members.getMemberByAnonJid(chatName, stanza.attrs.to);
+        if (existingMember) {
+            if (existingMember.type === "matrix") {
+                log.error("Conflicting nickname, not joining");
+                this.xmpp.xmppSend(new StzaPresenceError(
+                    stanza.attrs.to, stanza.attrs.from, stanza.attrs.id,
+                    chatName, "cancel", "conflict",
+                ));
+                throw Error("Conflicting nickname, not joining");
+            }
+            const existingXmppMember = existingMember as IGatewayMemberXmpp;
+            const existingUserId = `${existingXmppMember.realJid!.local}@${existingXmppMember.realJid!.domain}`;
+            const currentUserId = `${from.local}@${from.domain}`;
+            if (existingXmppMember.devices.find((s) => s.toString() === stanza.attrs.from)) {
+                log.debug("Existing device has requested a join");
+                // An existing device has reconnected, so fall through here.
+            } else if (existingUserId === currentUserId) {
+                log.debug(`${currentUserId} is joining from a new device ${from.resource}`);
+            } else {
+                // Different user after the same nick, heck them.
+                log.error("Conflicting nickname, not joining");
+                this.xmpp.xmppSend(new StzaPresenceError(
+                    stanza.attrs.to, stanza.attrs.from, stanza.attrs.id,
+                    chatName, "cancel", "conflict",
+                ));
+                throw Error("Conflicting nickname, not joining");
+            }
+        }
+
+        // FROM THIS POINT ON, WE CONSIDER THE USER JOINED.
+
+        this.members.addXmppMember(
+            `${to.local}@${to.domain}`,
+            jid(stanza.attrs.from),
+            jid(stanza.attrs.to),
         );
-        // Check if the nick conflicts.
-        if (existingAnonJIDs.find((name) => name === stanza.attrs.from)) {
-            // This name conflicts, send a conflict message.
-            log.error("Conflicting nickname, not joining");
-            this.xmpp.xmppSend(new StzaPresenceError(
-                stanza.attrs.to, stanza.attrs.from, stanza.attrs.id,
-                chatName, "cancel", "conflict",
-            ));
-            return;
-        }
 
         // https://xmpp.org/extensions/xep-0045.html#order
         // 1. membership of others.
         log.debug("Emitting membership of other users");
-        const xMembers = this.getMemberJidSet(room, chatName);
+        this.updateMatrixMemberListForRoom(chatName, room);
+        const members = this.members.getMembers(chatName);
         // Ensure we chunk this
         let sent = 0;
-        for (const sender of Object.keys(xMembers)) {
+        for (const member of members) {
             sent++;
-            log.debug(`Emitting ${sender} ${sent}/${Object.keys(xMembers).length}`);
-            if (sender === ownMxid) {
+            if (member.anonymousJid.toString() === stanza.attrs.to) {
                 continue;
             }
-            const from = xMembers[sender];
-
             if (sent % 100 === 0) {
                 try {
                     await this.xmpp.xmppWaitForDrain(250);
@@ -297,16 +351,30 @@
                 }
             }
             this.xmpp.xmppSend(
-                new StzaPresenceItem(from, stanza.attrs.from, undefined, "member", "participant"),
+                new StzaPresenceItem(
+                    member.anonymousJid.toString(),
+                    stanza.attrs.from,
+                    undefined,
+                    "member",
+                    "participant",
+                ),
             );
         }
 
         log.debug("Emitting membership of self");
         // 2. self presence
         this.xmpp.xmppSend(
-            new StzaPresenceItem(stanza.attrs.to, stanza.attrs.from, undefined, undefined, undefined, true));
-        this.reflectXMPPMessage(x("presence", {
-                from: stanza.attrs.to,
+            new StzaPresenceItem(
+                stanza.attrs.to,
+                stanza.attrs.from,
+                undefined,
+                "member",
+                "participant",
+                true,
+            ),
+        );
+        this.reflectXMPPMessage(chatName, x("presence", {
+                from: stanza.attrs.from,
                 to: null,
                 id: stanza.attrs.id,
             }, x("x", {
@@ -323,6 +391,7 @@
             // TODO: Add delay info to this.
             this.xmpp.xmppWriteToStream(e);
         });
+        log.debug("Emitting subject");
         // 4. The room subject
         this.xmpp.xmppSend(new StzaMessageSubject(chatName, stanza.attrs.from, undefined,
             `${room.name || ""} ${room.topic ? "| " + room.topic : ""}`,
@@ -339,21 +408,20 @@
                 room_name: `${to.local}@${to.domain}`,
             },
         } as IStoreRemoteUser);
-        this.addUserToRoomUsers(`${to.local}@${to.domain}`, stanza.attrs.to, stanza.attrs.from);
+        log.debug(`Join complete for ${to}`);
     }
 
     public reconnectRemoteUser(user: BifrostRemoteUser, room: IGatewayRoom) {
         log.info("I have been called upon to resurrect " + user.id);
+        this.updateMatrixMemberListForRoom(user.extraData.room_name, room);
         // Make sure we cache this
-        this.getMemberJidSet(room, user.extraData.room_name);
-        this.addUserToRoomUsers(
+        this.members.addXmppMember(
             user.extraData.room_name,
-            user.extraData.handle,
-            user.extraData.real_jid,
+            jid(user.extraData.real_jid),
+            jid(`${user.extraData.handle}`),
         );
     }
 
-<<<<<<< HEAD
     public async getUserInfo(who: string): Promise<IUserInfo> {
         const j = jid(who);
         // const status = this.xmpp.presenceCache.getStatus(who);
@@ -371,19 +439,58 @@
 
     public getAvatarBuffer(uri: string, senderId: string): Promise<{ type: string; data: Buffer; }> {
         throw new Error("Method not implemented.");
-=======
+    }
+
+    public maskPMSenderRecipient(senderMxid: string, recipientJid: string)
+        : {recipient: string, sender: string}|undefined {
+        const j = jid(recipientJid);
+        const convName = `${j.local}@${j.domain}`;
+        log.info("Looking up possible gateway:", senderMxid, recipientJid, convName);
+        const recipient = this.members.getMemberByAnonJid<IGatewayMemberXmpp>(convName, recipientJid);
+        if (!recipient) {
+            return undefined;
+        }
+        const sender = this.members.getMatrixMemberByMatrixId(convName, senderMxid);
+        if (!sender) {
+            log.warn("Couldn't get sender's mxid");
+            throw Error("Couldn't find the senders anonymous jid for a MUC PM over the gateway");
+        }
+        return {
+            recipient: recipient.devices![recipient!.devices!.length - 1].toString(),
+            sender: sender.anonymousJid.toString(),
+        };
+    }
+
+    private updateMatrixMemberListForRoom(chatName: string, room: IGatewayRoom) {
+        const joined = room.membership.filter((member) => member.content.membership === "join" && !member.isRemote);
+        joined.forEach((member) => {
+            this.members.addMatrixMember(
+                chatName,
+                member.state_key,
+                jid(`${chatName}/${member.content.displayname || member.sender}`),
+            );
+        });
+        const left = room.membership.filter((member) => member.content.membership === "leave" && !member.isRemote);
+        left.forEach((member) => {
+            this.members.removeMatrixMember(
+                chatName,
+                member.state_key,
+            );
+        });
+    }
+
     private remoteLeft(stanza: Element) {
         log.info(`${stanza.attrs.from} left ${stanza.attrs.to}`);
         const to = jid(stanza.attrs.to);
         const chatName = `${to.local}@${to.domain}`;
-        const anonJid = (this.roomUsers.get(chatName) || {})[stanza.attrs.from];
-        if (anonJid !== stanza.attrs.to) {
-            log.error(`User tried to leave room as ${stanza.attrs.to}, but they are connected as ${anonJid}`);
-            return;
-        }
-        this.dropUserFromRoomUsers(chatName, stanza.attrs.from);
+        const user = this.members.getXmppMemberByRealJid(chatName, stanza.attrs.from);
+        if (!user) {
+            log.error(`User tried to leave room, but they aren't in the member list`);
+            return;
+        }
+        this.members.removeXmppMember(chatName, stanza.attrs.from);
         const leaveStza = new StzaPresenceItem(
-            anonJid,
+            user.anonymousJid.toString(),
             stanza.attrs.to,
             undefined,
             "member",
@@ -393,22 +500,6 @@
         );
         this.xmpp.xmppWriteToStream(leaveStza);
         leaveStza.self = false;
-        Object.keys(this.roomUsers.get(stanza.attrs.to) || {}).forEach((recipient) => {
-            leaveStza.to = recipient;
-            this.xmpp.xmppSend(leaveStza);
-        });
->>>>>>> 774db001
-    }
-
-    private addUserToRoomUsers(roomName: string, roomJid: string, realJid: string) {
-        const rUsers = (this.roomUsers.get(roomName) || {});
-        rUsers[realJid] = roomJid;
-        this.roomUsers.set(roomName, rUsers);
-    }
-
-    private dropUserFromRoomUsers(roomName: string, realJid: string) {
-        const rUsers = (this.roomUsers.get(roomName) || {});
-        delete rUsers[realJid];
-        this.roomUsers.set(roomName, rUsers);
+        this.reflectXMPPStanza(chatName, leaveStza);
     }
 }