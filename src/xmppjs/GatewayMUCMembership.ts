--- conflicted
+++ resolved
@@ -14,11 +14,7 @@
 
 export interface IGatewayMemberMatrix extends IGatewayMember {
     type: "matrix";
-<<<<<<< HEAD
-    matrixId: string;
     avatarHash?: string;
-=======
->>>>>>> f4a661a1
 }
 
 const FLAT_SUPPORTED = [].flat !== undefined;
