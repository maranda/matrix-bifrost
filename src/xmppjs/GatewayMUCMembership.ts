import { JID, jid } from "@xmpp/jid";

interface IGatewayMember {
    type: "xmpp"|"matrix";
    anonymousJid: JID;
}

export interface IGatewayMemberXmpp extends IGatewayMember {
    type: "xmpp";
    realJid: JID;
    devices: Set<string>;
    matrixId: string;
}

export interface IGatewayMemberMatrix extends IGatewayMember {
    type: "matrix";
    matrixId: string;
}

/**
 * Handles storage of MUC membership for matrix and xmpp users.
 */
export class GatewayMUCMembership {
    private members: Map<string, Set<IGatewayMember>>; // chatName -> member

    constructor() {
        this.members = new Map();
    }

    public getMemberByAnonJid<G extends IGatewayMember>(chatName: string, anonJid: string): G|undefined {
        return this.getMembers(chatName).find((user) => user.anonymousJid.toString() === anonJid) as G;
    }

    public getMatrixMemberByMatrixId(chatName: string, matrixId: string): IGatewayMemberMatrix|undefined {
        return this.getMatrixMembers(chatName).find((user) => user.matrixId === matrixId);
    }

    public getXmppMemberByRealJid(chatName: string, realJid: string|JID): IGatewayMemberXmpp|undefined {
        // Strip the resource.
        const j = typeof(realJid) === "string" ? jid(realJid) : realJid;
        const strippedJid = `${j.local}@${j.domain}`;
        const member = this.getXmppMembers(chatName).find((user) => user.realJid!.toString() === strippedJid);
        return member;
    }

    public getXmppMemberByMatrixId(chatName: string, matrixId: string): IGatewayMemberXmpp|undefined {
        // Strip the resource.
        return this.getXmppMembers(chatName).find((user) => user.matrixId === matrixId);
    }


    public getXmppMembers(chatName: string): IGatewayMemberXmpp[] {
        return this.getMembers(chatName).filter((s) => s.type === "xmpp") as IGatewayMemberXmpp[];
    }

    public getXmppMembersDevices(chatName: string): Set<string> {
        return new Set(this.getXmppMembers(chatName).map((u) => [...u.devices]).flat());
    }

    public getMatrixMembers(chatName: string): IGatewayMemberMatrix[] {
        return this.getMembers(chatName).filter((s) => s.type === "matrix") as IGatewayMemberMatrix[];
    }

    public getMembers(chatName: string): IGatewayMember[] {
        const set = this.members.get(chatName) || new Set();
        return [...set];
    }

    public addMatrixMember(chatName: string, matrixId: string, anonymousJid: JID): boolean {
        if (this.getMatrixMemberByMatrixId(chatName, matrixId)) {
            return false;
        }

        const set = this.members.get(chatName) || new Set();
        set.add({
            type: "matrix",
            anonymousJid,
            matrixId,
        } as IGatewayMemberMatrix);
        this.members.set(chatName, set);
        return true;
    }

    /**
     * Add an XMPP member to a MUC chat.
     * @param chatName The MUC name.
     * @param realJid The real JID for the XMPP user.
     * @param anonymousJid The anonymous JID for the the user in the context of the MUC.
     * @param matrixId The assigned Matrix UserID for the user.
     * @returns True if this is the first device for a user, false otherwise.
     */
    public addXmppMember(chatName: string, realJid: JID, anonymousJid: JID, matrixId: string): boolean {
        const strippedDevice = jid(`${realJid.local}@${realJid.domain}`);
        const member = this.getXmppMemberByRealJid(chatName, strippedDevice.toString());
        if (member) {
            member.devices.add(realJid.toString());
            return false;
        }
        const set = this.members.get(chatName) || new Set();
        set.add({
            type: "xmpp",
            anonymousJid,
            realJid: strippedDevice,
            devices: new Set([realJid.toString()]),
            matrixId,
        } as IGatewayMemberXmpp);
        this.members.set(chatName, set);
        return true;
    }

    public removeMatrixMember(chatName: string, matrixId: string): boolean {
        const member = this.getMatrixMemberByMatrixId(chatName, matrixId);
        if (!member) {
            return false;
        }
        const set = this.members.get(chatName) || new Set();
        return set.delete(member);
    }

<<<<<<< HEAD
    public removeXmppMember(chatName: string, realJid: string|JID): boolean {
        realJid = typeof(realJid) === "string" ? jid(realJid) : realJid;
=======
    /**
     * Remove an XMPP member from the gateway membership.
     * @param chatName The MUC the user is part of
     * @param realJid The real JID of the user
     * @returns True if this is the last device for this member, false otherwise.
     */
    public removeXmppMember(chatName: string, realJid: string): boolean {
>>>>>>> 3676a62b
        const member = this.getXmppMemberByRealJid(chatName, realJid);
        if (!member) {
            return false;
        }
        if (realJid.resource) {
            member.devices.delete(realJid.toString());
            if (member.devices.size) {
                return false;
            }
        }
        const set = this.members.get(chatName);
        return set ? set.delete(member) : true;
    }
}<|MERGE_RESOLUTION|>--- conflicted
+++ resolved
@@ -117,18 +117,14 @@
         return set.delete(member);
     }
 
-<<<<<<< HEAD
-    public removeXmppMember(chatName: string, realJid: string|JID): boolean {
-        realJid = typeof(realJid) === "string" ? jid(realJid) : realJid;
-=======
     /**
      * Remove an XMPP member from the gateway membership.
      * @param chatName The MUC the user is part of
      * @param realJid The real JID of the user
      * @returns True if this is the last device for this member, false otherwise.
      */
-    public removeXmppMember(chatName: string, realJid: string): boolean {
->>>>>>> 3676a62b
+    public removeXmppMember(chatName: string, realJid: string|JID): boolean {
+        realJid = typeof(realJid) === "string" ? jid(realJid) : realJid;
         const member = this.getXmppMemberByRealJid(chatName, realJid);
         if (!member) {
             return false;
