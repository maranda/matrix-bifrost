import { IBifrostAccount, IProfileProvider } from "./bifrost/Account";
import * as _fs from "fs";
import * as path from "path";
import { BifrostProtocol } from "./bifrost/Protocol";
import { Logging, MatrixUser, Bridge } from "matrix-appservice-bridge";
import { Config } from "./Config";
import { IStore} from "./store/Store";
import { BifrostRemoteUser } from "./store/BifrostRemoteUser";
const log = Logging.get("ProfileSync");

export class ProfileSync {
    constructor(private bridge: Bridge, private config: Config, private store: IStore) {

    }

    public async updateProfile(
        protocol: BifrostProtocol,
        senderId: string,
        account: IProfileProvider,
        force: boolean = false,
        senderIdToLookup?: string,
    ) {
        senderIdToLookup = senderIdToLookup ? senderIdToLookup : senderId;
        const {matrixUser, remoteUser} = await this.getOrCreateStoreUsers(protocol, senderId);
        const lastCheck = matrixUser.get<number>("last_check");
        matrixUser.set("last_check", Date.now());
<<<<<<< HEAD
        if (!force && lastCheck != null && (Date.now() - lastCheck) < this.config.profile.updateInterval) {
                return; // Don't need to check.
        }
        log.debug(
            `Checking for profile updates for ${matrixUser.getId()} since their last_check time expired ${lastCheck}`
        );
=======
        if (!force &&
            lastCheck != null && (Date.now() - lastCheck) < this.config.profile.updateInterval) {
            return; // Don't need to check.
        }
        log.debug(
            `Checking for profile updates for ${matrixUser.getId()} since their last_check time expired ${lastCheck}`);
>>>>>>> 452e4f43
        const remoteProfileSet:
        {
            nick: string|undefined,
            name: string,
            avatar_uri: string|undefined,
        } = {
            nick: undefined,
            name: senderId,
            avatar_uri: undefined,
        };
        let buddy;
        if ((account as IBifrostAccount).getBuddy !== undefined) {
            buddy = (account as IBifrostAccount).getBuddy(remoteUser.username);
        }
        if (buddy === undefined) {
            try {
                log.info("Fetching user info for", senderIdToLookup);
                const uinfo = await account.getUserInfo(senderIdToLookup);
                log.debug("getUserInfo got:", uinfo);
                remoteProfileSet.nick = uinfo.Nickname as string || uinfo["Display name"] as string;
                if (uinfo.Avatar) {
                    remoteProfileSet.avatar_uri = uinfo.Avatar as string;
                }
                // XXX: This is dependant on the protocol.
                remoteProfileSet.name = (uinfo["Full Name"] || uinfo["User ID"] || senderId) as string;
            } catch (ex) {
                log.info("Couldn't fetch user info for ", remoteUser.username);
            }
        } else {
            remoteProfileSet.name = buddy.name;
            remoteProfileSet.nick = buddy.nick;
            remoteProfileSet.avatar_uri = buddy.icon_path;
        }

        const intent = this.bridge.getIntent(matrixUser.getId());

        if (remoteProfileSet.nick && matrixUser.get("displayname") !== remoteProfileSet.nick) {
            log.debug(`Got a nick "${remoteProfileSet.nick}", setting`);
            await intent.setDisplayName(remoteProfileSet.nick);
            matrixUser.set("displayname", remoteProfileSet.nick);
        } else if (!matrixUser.get("displayname") && remoteProfileSet.name) {
            log.debug(`Got a name "${remoteProfileSet.name}", setting`);
            // Don't ever set the name (ugly) over the nick unless we have never set it.
            // Nicks come and go depending on the libpurple cache and whether the user
            // is online (in XMPPs case at least).
            await intent.setDisplayName(remoteProfileSet.name);
            matrixUser.set("displayname", remoteProfileSet.name);
        }

        if (remoteProfileSet.avatar_uri && matrixUser.get("avatar_url") !== remoteProfileSet.avatar_uri) {
            log.debug(`Got an avatar, setting`);
            try {
                const {type, data} = await account.getAvatarBuffer(remoteProfileSet.avatar_uri, senderId);
                const mxcUrl = await intent.uploadContent(data, {
                    name: path.basename(remoteProfileSet.avatar_uri),
                    type,
                });
                await intent.setAvatarUrl(mxcUrl);
                matrixUser.set("avatar_url", remoteProfileSet.avatar_uri);
            } catch (e) {
                log.error("Failed to update avatar_url for user:", e);
            }
        }
        await this.store.setMatrixUser(matrixUser);
    }

    private async getOrCreateStoreUsers(protocol: BifrostProtocol, senderId: string)
        : Promise<{matrixUser: MatrixUser, remoteUser: BifrostRemoteUser}> {
        const userId: string = protocol.getMxIdForProtocol(
            senderId,
            this.config.bridge.domain,
            this.config.bridge.userPrefix,
        ).getId();
        let mxUser = await this.store.getMatrixUser(userId);

        let remoteUsers: BifrostRemoteUser[] | never[];
        if (mxUser != null) {
            remoteUsers = await this.store.getRemoteUsersFromMxId(userId);
        } else {
            remoteUsers = [];
            mxUser = new MatrixUser(userId);
        }

        if (remoteUsers.length === 0) {
            const {remote, matrix} = await this.store.storeGhost(userId, protocol, senderId);
            return {matrixUser: matrix, remoteUser: remote};
        }
        return {matrixUser: mxUser, remoteUser: remoteUsers[0]};
    }
}<|MERGE_RESOLUTION|>--- conflicted
+++ resolved
@@ -24,21 +24,12 @@
         const {matrixUser, remoteUser} = await this.getOrCreateStoreUsers(protocol, senderId);
         const lastCheck = matrixUser.get<number>("last_check");
         matrixUser.set("last_check", Date.now());
-<<<<<<< HEAD
         if (!force && lastCheck != null && (Date.now() - lastCheck) < this.config.profile.updateInterval) {
                 return; // Don't need to check.
         }
         log.debug(
             `Checking for profile updates for ${matrixUser.getId()} since their last_check time expired ${lastCheck}`
         );
-=======
-        if (!force &&
-            lastCheck != null && (Date.now() - lastCheck) < this.config.profile.updateInterval) {
-            return; // Don't need to check.
-        }
-        log.debug(
-            `Checking for profile updates for ${matrixUser.getId()} since their last_check time expired ${lastCheck}`);
->>>>>>> 452e4f43
         const remoteProfileSet:
         {
             nick: string|undefined,
