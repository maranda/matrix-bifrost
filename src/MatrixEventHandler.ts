--- conflicted
+++ resolved
@@ -256,7 +256,6 @@
         const roomType: string|null = ctx.matrix?.get("type") || null;
 
         if (roomType !== MROOM_TYPE_IM) {
-<<<<<<< HEAD
             return;
         }
         // We only support this on IM rooms for now.
@@ -275,26 +274,6 @@
             log.error(`Couldn't handle ${matrixUser}'s typing event, ${ex}`);
             return;
         }
-=======
-            return;
-        }
-        // We only support this on IM rooms for now.
-        // Assuming only one Matrix user present.
-        log.info(`Handling IM typing for ${typing.room_id}`);
-        if (!ctx.remote) {
-            throw Error('Cannot handle message, remote not defined');
-        }
-        const isUserTyping = !!typing.content.user_ids.filter(u => !this.bridge.getBot().isRemoteUser(u))[0];
-        const matrixUser = ctx.remote.get<string>("matrixUser");
-        let acct: IBifrostAccount;
-        const roomProtocol: string = ctx.remote.get("protocol_id");
-        try {
-            acct = (await this.getAccountForMxid(matrixUser, roomProtocol)).acct;
-        } catch (ex) {
-            log.error(`Couldn't handle ${matrixUser}'s typing event, ${ex}`);
-            return;
-        }
->>>>>>> f2d797ca
         const recipient = ctx.remote.get<string>("recipient");
         log.debug(`Sending typing to ${recipient}`);
         acct.sendIMTyping(recipient, isUserTyping);
