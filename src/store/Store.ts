--- conflicted
+++ resolved
@@ -32,15 +32,9 @@
 
     getRemoteUsersFromMxId(userId: string): Promise<BifrostRemoteUser[]>;
 
-<<<<<<< HEAD
-    getRoomByRemoteData(remoteData: IRemoteRoomData | IRemoteGroupData): Promise<RoomBridgeStoreEntry | null>;
-
-    getAdminRoom(matrixUserId: string): Promise<RoomBridgeStoreEntry | null>;
-=======
     getGroupRoomByRemoteData(remoteData: IRemoteRoomData|IRemoteGroupData): Promise<RoomBridgeStoreEntry|null>;
 
     getAdminRoom(matrixUserId: string): Promise<string|null>;
->>>>>>> f2d797ca
 
     getIMRoom(matrixUserId: string, protocolId: string, remoteUserId: string): Promise<RoomBridgeStoreEntry|null>;
 
